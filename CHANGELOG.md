--- conflicted
+++ resolved
@@ -8,11 +8,8 @@
 ### Fixes
 
  - [#1669](https://github.com/poanetwork/blockscout/pull/1669) - do not fail if multiple matching tokens are found
-<<<<<<< HEAD
  - [#1691](https://github.com/poanetwork/blockscout/pull/1691) - decrease token metadata update interval and fetch metadata in controller
-=======
  - [#1688](https://github.com/poanetwork/blockscout/pull/1688) - do not fail if failure reason is atom
->>>>>>> df6974b9
 
 ### Chore
 
