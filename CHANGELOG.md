## Current
### Features
- [#2182](https://github.com/poanetwork/blockscout/pull/2182) - add market history cache
- [#2109](https://github.com/poanetwork/blockscout/pull/2109) - use bigger updates instead of `Multi` transactions in BlocksTransactionsMismatch
- [#2075](https://github.com/poanetwork/blockscout/pull/2075) - add blocks cache
- [#2151](https://github.com/poanetwork/blockscout/pull/2151) - hide dropdown menu then other networks list is empty
- [#2191](https://github.com/poanetwork/blockscout/pull/2191) - allow to configure token metadata update interval
- [#2146](https://github.com/poanetwork/blockscout/pull/2146) - feat: add eth_getLogs rpc endpoint
- [#2190](https://github.com/poanetwork/blockscout/pull/2190) - show all token transfers
- [#2193](https://github.com/poanetwork/blockscout/pull/2193) - feat: add BLOCKSCOUT_HOST, and use it in API docs

### Fixes
<<<<<<< HEAD
- [#2242](https://github.com/poanetwork/blockscout/pull/2242) - added styles for 'download csv' button
=======
- [#2254](https://github.com/poanetwork/blockscout/pull/2254) - search length issue, tile link wrapping issue
>>>>>>> ce0c288e
- [#2238](https://github.com/poanetwork/blockscout/pull/2238) - header content alignment issue, hide navbar on outside click
- [#2229](https://github.com/poanetwork/blockscout/pull/2229) - gap issue between qr and copy button in token transfers, top cards width and height issue
- [#2201](https://github.com/poanetwork/blockscout/pull/2201) - footer columns fix
- [#2179](https://github.com/poanetwork/blockscout/pull/2179) - fix docker build error
- [#2165](https://github.com/poanetwork/blockscout/pull/2165) - sort blocks by timestamp when calculating average block time
- [#2175](https://github.com/poanetwork/blockscout/pull/2175) - fix coinmarketcap response errors
- [#2164](https://github.com/poanetwork/blockscout/pull/2164) - fix large numbers in balance view card
- [#2155](https://github.com/poanetwork/blockscout/pull/2155) - fix pending transaction query
- [#2183](https://github.com/poanetwork/blockscout/pull/2183) - tile content aligning for mobile resolution fix, dai logo fix
- [#2162](https://github.com/poanetwork/blockscout/pull/2162) - contract creation tile color changed
- [#2144](https://github.com/poanetwork/blockscout/pull/2144) - 'page not found' images path fixed for goerli
- [#2142](https://github.com/poanetwork/blockscout/pull/2142) - Removed posdao theme and logo, added 'page not found' image for goerli
- [#2138](https://github.com/poanetwork/blockscout/pull/2138) - badge colors issue, api titles issue
- [#2129](https://github.com/poanetwork/blockscout/pull/2129) - Fix for width of explorer elements
- [#2121](https://github.com/poanetwork/blockscout/pull/2121) - Binding of 404 page
- [#2120](https://github.com/poanetwork/blockscout/pull/2120) - footer links and socials focus color issue
- [#2113](https://github.com/poanetwork/blockscout/pull/2113) - renewed logos for rsk, dai, blockscout; themes color changes for lukso; error images for lukso
- [#2112](https://github.com/poanetwork/blockscout/pull/2112) - themes color improvements, dropdown color issue
- [#2110](https://github.com/poanetwork/blockscout/pull/2110) - themes colors issues, ui issues
- [#2103](https://github.com/poanetwork/blockscout/pull/2103) - ui issues for all themes
- [#2090](https://github.com/poanetwork/blockscout/pull/2090) - updated some ETC theme colors
- [#2096](https://github.com/poanetwork/blockscout/pull/2096) - RSK theme fixes
- [#2093](https://github.com/poanetwork/blockscout/pull/2093) - detect token transfer type for deprecated erc721 spec
- [#2111](https://github.com/poanetwork/blockscout/pull/2111) - improve address transaction controller
- [#2108](https://github.com/poanetwork/blockscout/pull/2108) - fix uncle fetching without full transactions
- [#2128](https://github.com/poanetwork/blockscout/pull/2128) - add new function clause for uncle errors
- [#2123](https://github.com/poanetwork/blockscout/pull/2123) - fix coins percentage view
- [#2119](https://github.com/poanetwork/blockscout/pull/2119) - fix map logging
- [#2130](https://github.com/poanetwork/blockscout/pull/2130) - fix navigation
- [#2148](https://github.com/poanetwork/blockscout/pull/2148) - filter pending logs
- [#2147](https://github.com/poanetwork/blockscout/pull/2147) - add rsk format of checksum
- [#2149](https://github.com/poanetwork/blockscout/pull/2149) - remove pending transaction count
- [#2177](https://github.com/poanetwork/blockscout/pull/2177) - remove duplicate entries from UncleBlock's Fetcher
- [#2169](https://github.com/poanetwork/blockscout/pull/2169) - add more validator reward types for xDai
- [#2173](https://github.com/poanetwork/blockscout/pull/2173) - handle correctly empty transactions
- [#2174](https://github.com/poanetwork/blockscout/pull/2174) - fix reward channel joining
- [#2186](https://github.com/poanetwork/blockscout/pull/2186) - fix net version test
- [#2167](https://github.com/poanetwork/blockscout/pull/2167) - feat: document eth rpc api mimicking endpoints
- [#2225](https://github.com/poanetwork/blockscout/pull/2225) - fix metadata decoding in Solidity 0.5.9 smart contract verification
- [#2204](https://github.com/poanetwork/blockscout/pull/2204) - fix large contract verification

### Chore
- [#2127](https://github.com/poanetwork/blockscout/pull/2127) - use previouse chromedriver version
- [#2118](https://github.com/poanetwork/blockscout/pull/2118) - show only the last decompiled contract

### Chore

## 2.0.0-beta

### Features
- [#2091](https://github.com/poanetwork/blockscout/pull/2091) - Added "Question" modal.
- [#1963](https://github.com/poanetwork/blockscout/pull/1963), [#1959](https://github.com/poanetwork/blockscout/pull/1959), [#1948](https://github.com/poanetwork/blockscout/pull/1948), [#1936](https://github.com/poanetwork/blockscout/pull/1936), [#1925](https://github.com/poanetwork/blockscout/pull/1925), [#1922](https://github.com/poanetwork/blockscout/pull/1922), [#1903](https://github.com/poanetwork/blockscout/pull/1903), [#1874](https://github.com/poanetwork/blockscout/pull/1874), [#1895](https://github.com/poanetwork/blockscout/pull/1895), [#2031](https://github.com/poanetwork/blockscout/pull/2031), [#2073](https://github.com/poanetwork/blockscout/pull/2073), [#2074](https://github.com/poanetwork/blockscout/pull/2074),  - added new themes and logos for poa, eth, rinkeby, goerli, ropsten, kovan, sokol, xdai, etc, rsk and default theme
- [#1726](https://github.com/poanetwork/blockscout/pull/2071) - Updated styles for the new smart contract page.
- [#2081](https://github.com/poanetwork/blockscout/pull/2081) - Tooltip for 'more' button, explorers logos added
- [#2010](https://github.com/poanetwork/blockscout/pull/2010) - added "block not found" and "tx not found pages"
- [#1928](https://github.com/poanetwork/blockscout/pull/1928) - pagination styles were updated
- [#1940](https://github.com/poanetwork/blockscout/pull/1940) - qr modal button and background issue
- [#1907](https://github.com/poanetwork/blockscout/pull/1907) - dropdown color bug fix (lukso theme) and tooltip color bug fix
- [#1859](https://github.com/poanetwork/blockscout/pull/1859) - feat: show raw transaction traces
- [#1941](https://github.com/poanetwork/blockscout/pull/1941) - feat: add on demand fetching and stale attr to rpc
- [#1957](https://github.com/poanetwork/blockscout/pull/1957) - Calculate stakes ratio before insert pools
- [#1956](https://github.com/poanetwork/blockscout/pull/1956) - add logs tab to address
- [#1952](https://github.com/poanetwork/blockscout/pull/1952) - feat: exclude empty contracts by default
- [#1954](https://github.com/poanetwork/blockscout/pull/1954) - feat: use creation init on self destruct
- [#2036](https://github.com/poanetwork/blockscout/pull/2036) - New tables for staking pools and delegators
- [#1974](https://github.com/poanetwork/blockscout/pull/1974) - feat: previous page button logic
- [#1999](https://github.com/poanetwork/blockscout/pull/1999) - load data async on addresses page
- [#1807](https://github.com/poanetwork/blockscout/pull/1807) - New theming capabilites.
- [#2040](https://github.com/poanetwork/blockscout/pull/2040) - Verification links to other explorers for ETH
- [#2037](https://github.com/poanetwork/blockscout/pull/2037) - add address logs search functionality
- [#2012](https://github.com/poanetwork/blockscout/pull/2012) - make all pages pagination async
- [#2064](https://github.com/poanetwork/blockscout/pull/2064) - feat: add fields to tx apis, small cleanups
- [#2100](https://github.com/poanetwork/blockscout/pull/2100) - feat: eth_get_balance rpc endpoint

### Fixes
- [#2099](https://github.com/poanetwork/blockscout/pull/2099) - logs search input width
- [#2098](https://github.com/poanetwork/blockscout/pull/2098) - nav dropdown issue, logo size issue
- [#2082](https://github.com/poanetwork/blockscout/pull/2082) - dropdown styles, tooltip gap fix, 404 page added
- [#2077](https://github.com/poanetwork/blockscout/pull/2077) - ui issues
- [#2072](https://github.com/poanetwork/blockscout/pull/2072) - Fixed checkmarks not showing correctly in tabs.
- [#2066](https://github.com/poanetwork/blockscout/pull/2066) - fixed length of logs search input
- [#2056](https://github.com/poanetwork/blockscout/pull/2056) - log search form styles added
- [#2043](https://github.com/poanetwork/blockscout/pull/2043) - Fixed modal dialog width for 'verify other explorers'
- [#2025](https://github.com/poanetwork/blockscout/pull/2025) - Added a new color to display transactions' errors.
- [#2033](https://github.com/poanetwork/blockscout/pull/2033) - Header nav. dropdown active element color issue
- [#2019](https://github.com/poanetwork/blockscout/pull/2019) - Fixed the missing tx hashes.
- [#2020](https://github.com/poanetwork/blockscout/pull/2020) - Fixed a bug triggered when a second click to a selected tab caused the other tabs to hide.
- [#1944](https://github.com/poanetwork/blockscout/pull/1944) - fixed styles for token's dropdown.
- [#1926](https://github.com/poanetwork/blockscout/pull/1926) - status label alignment
- [#1849](https://github.com/poanetwork/blockscout/pull/1849) - Improve chains menu
- [#1868](https://github.com/poanetwork/blockscout/pull/1868) - fix: logs list endpoint performance
- [#1822](https://github.com/poanetwork/blockscout/pull/1822) - Fix style breaks in decompiled contract code view
- [#1885](https://github.com/poanetwork/blockscout/pull/1885) - highlight reserved words in decompiled code
- [#1896](https://github.com/poanetwork/blockscout/pull/1896) - re-query tokens in top nav automplete
- [#1905](https://github.com/poanetwork/blockscout/pull/1905) - fix reorgs, uncles pagination
- [#1904](https://github.com/poanetwork/blockscout/pull/1904) - fix `BLOCK_COUNT_CACHE_TTL` env var type
- [#1915](https://github.com/poanetwork/blockscout/pull/1915) - fallback to 2 latest evm versions
- [#1937](https://github.com/poanetwork/blockscout/pull/1937) - Check the presence of overlap[i] object before retrieving properties from it
- [#1960](https://github.com/poanetwork/blockscout/pull/1960) - do not remove bold text in decompiled contacts
- [#1966](https://github.com/poanetwork/blockscout/pull/1966) - fix: add fields for contract filter performance
- [#2017](https://github.com/poanetwork/blockscout/pull/2017) - fix: fix to/from filters on tx list pages
- [#2008](https://github.com/poanetwork/blockscout/pull/2008) - add new function clause for xDai network beneficiaries
- [#2009](https://github.com/poanetwork/blockscout/pull/2009) - addresses page improvements
- [#2027](https://github.com/poanetwork/blockscout/pull/2027) - fix: `BlocksTransactionsMismatch` ignoring blocks without transactions
- [#2062](https://github.com/poanetwork/blockscout/pull/2062) - fix: uniq by hash, instead of transaction
- [#2052](https://github.com/poanetwork/blockscout/pull/2052) - allow bytes32 for name and symbol
- [#2047](https://github.com/poanetwork/blockscout/pull/2047) - fix: show creating internal transactions
- [#2014](https://github.com/poanetwork/blockscout/pull/2014) - fix: use better queries for listLogs endpoint
- [#2027](https://github.com/poanetwork/blockscout/pull/2027) - fix: `BlocksTransactionsMismatch` ignoring blocks without transactions
- [#2070](https://github.com/poanetwork/blockscout/pull/2070) - reduce `max_concurrency` of `BlocksTransactionsMismatch` fetcher
- [#2083](https://github.com/poanetwork/blockscout/pull/2083) - allow total_difficuly to be nil
- [#2086](https://github.com/poanetwork/blockscout/pull/2086) - fix geth's staticcall without output

### Chore

- [#1900](https://github.com/poanetwork/blockscout/pull/1900) - SUPPORTED_CHAINS ENV var
- [#1958](https://github.com/poanetwork/blockscout/pull/1958) - Default value for release link env var
- [#1964](https://github.com/poanetwork/blockscout/pull/1964) - ALLOWED_EVM_VERSIONS env var
- [#1975](https://github.com/poanetwork/blockscout/pull/1975) - add log index to transaction view
- [#1988](https://github.com/poanetwork/blockscout/pull/1988) - Fix wrong parity tasks names in Circle CI
- [#2000](https://github.com/poanetwork/blockscout/pull/2000) - docker/Makefile: always set a container name
- [#2018](https://github.com/poanetwork/blockscout/pull/2018) - Use PORT env variable in dev config
- [#2055](https://github.com/poanetwork/blockscout/pull/2055) - Increase timeout for geth indexers
- [#2069](https://github.com/poanetwork/blockscout/pull/2069) - Docsify integration: static docs page generation

## 1.3.15-beta

### Features

- [#1857](https://github.com/poanetwork/blockscout/pull/1857) - Re-implement Geth JS internal transaction tracer in Elixir
- [#1989](https://github.com/poanetwork/blockscout/pull/1989) - fix: consolidate address w/ balance one at a time
- [#2002](https://github.com/poanetwork/blockscout/pull/2002) - Get estimated count of blocks when cache is empty

### Fixes

- [#1869](https://github.com/poanetwork/blockscout/pull/1869) - Fix output and gas extraction in JS tracer for Geth
- [#1992](https://github.com/poanetwork/blockscout/pull/1992) - fix: support https for wobserver polling
- [#2027](https://github.com/poanetwork/blockscout/pull/2027) - fix: `BlocksTransactionsMismatch` ignoring blocks without transactions


## 1.3.14-beta

- [#1812](https://github.com/poanetwork/blockscout/pull/1812) - add pagination to addresses page
- [#1920](https://github.com/poanetwork/blockscout/pull/1920) - fix: remove source code fields from list endpoint
- [#1876](https://github.com/poanetwork/blockscout/pull/1876) - async calculate a count of blocks

### Fixes

- [#1917](https://github.com/poanetwork/blockscout/pull/1917) - Force block refetch if transaction is re-collated in a different block

### Chore

- [#1892](https://github.com/poanetwork/blockscout/pull/1892) - Remove temporary worker modules

## 1.3.13-beta

### Features

- [#1933](https://github.com/poanetwork/blockscout/pull/1933) - add eth_BlockNumber json rpc method

### Fixes

- [#1875](https://github.com/poanetwork/blockscout/pull/1875) - fix: resolve false positive constructor arguments
- [#1881](https://github.com/poanetwork/blockscout/pull/1881) - fix: store solc versions locally for performance
- [#1898](https://github.com/poanetwork/blockscout/pull/1898) - check if the constructor has arguments before verifying constructor arguments

## 1.3.12-beta

Reverting of synchronous block counter, implemented in #1848

## 1.3.11-beta

### Features

- [#1815](https://github.com/poanetwork/blockscout/pull/1815) - Be able to search without prefix "0x"
- [#1813](https://github.com/poanetwork/blockscout/pull/1813) - Add total blocks counter to the main page
- [#1806](https://github.com/poanetwork/blockscout/pull/1806) - Verify contracts with a post request
- [#1848](https://github.com/poanetwork/blockscout/pull/1848) - Add cache for block counter

### Fixes

- [#1829](https://github.com/poanetwork/blockscout/pull/1829) - Handle nil quantities in block decoding routine
- [#1830](https://github.com/poanetwork/blockscout/pull/1830) - Make block size field nullable
- [#1840](https://github.com/poanetwork/blockscout/pull/1840) - Handle case when total supply is nil
- [#1838](https://github.com/poanetwork/blockscout/pull/1838) - Block counter calculates only consensus blocks

### Chore

- [#1814](https://github.com/poanetwork/blockscout/pull/1814) - Clear build artefacts script
- [#1837](https://github.com/poanetwork/blockscout/pull/1837) - Add -f flag to clear_build.sh script delete static folder

## 1.3.10-beta

### Features

- [#1739](https://github.com/poanetwork/blockscout/pull/1739) - highlight decompiled source code
- [#1696](https://github.com/poanetwork/blockscout/pull/1696) - full-text search by tokens
- [#1742](https://github.com/poanetwork/blockscout/pull/1742) - Support RSK
- [#1777](https://github.com/poanetwork/blockscout/pull/1777) - show ERC-20 token transfer info on transaction page
- [#1770](https://github.com/poanetwork/blockscout/pull/1770) - set a websocket keepalive from config
- [#1789](https://github.com/poanetwork/blockscout/pull/1789) - add ERC-721 info to transaction overview page
- [#1801](https://github.com/poanetwork/blockscout/pull/1801) - Staking pools fetching

### Fixes

 - [#1724](https://github.com/poanetwork/blockscout/pull/1724) - Remove internal tx and token balance fetching from realtime fetcher
 - [#1727](https://github.com/poanetwork/blockscout/pull/1727) - add logs pagination in rpc api
 - [#1740](https://github.com/poanetwork/blockscout/pull/1740) - fix empty block time
 - [#1743](https://github.com/poanetwork/blockscout/pull/1743) - sort decompiled smart contracts in lexicographical order
 - [#1756](https://github.com/poanetwork/blockscout/pull/1756) - add today's token balance from the previous value
 - [#1769](https://github.com/poanetwork/blockscout/pull/1769) - add timestamp to block overview
 - [#1768](https://github.com/poanetwork/blockscout/pull/1768) - fix first block parameter
 - [#1778](https://github.com/poanetwork/blockscout/pull/1778) - Make websocket optional for realtime fetcher
 - [#1790](https://github.com/poanetwork/blockscout/pull/1790) - fix constructor arguments verification
 - [#1793](https://github.com/poanetwork/blockscout/pull/1793) - fix top nav autocomplete
 - [#1795](https://github.com/poanetwork/blockscout/pull/1795) - fix line numbers for decompiled contracts
 - [#1803](https://github.com/poanetwork/blockscout/pull/1803) - use coinmarketcap for total_supply by default
 - [#1802](https://github.com/poanetwork/blockscout/pull/1802) - make coinmarketcap's number of pages configurable
 - [#1799](https://github.com/poanetwork/blockscout/pull/1799) - Use eth_getUncleByBlockHashAndIndex for uncle block fetching
 - [#1531](https://github.com/poanetwork/blockscout/pull/1531) - docker: fix dockerFile for secp256k1 building
 - [#1835](https://github.com/poanetwork/blockscout/pull/1835) - fix: ignore `pong` messages without error

### Chore

 - [#1804](https://github.com/poanetwork/blockscout/pull/1804) - (Chore) Divide chains by Mainnet/Testnet in menu
 - [#1783](https://github.com/poanetwork/blockscout/pull/1783) - Update README with the chains that use Blockscout
 - [#1780](https://github.com/poanetwork/blockscout/pull/1780) - Update link to the Github repo in the footer
 - [#1757](https://github.com/poanetwork/blockscout/pull/1757) - Change twitter acc link to official Blockscout acc twitter
 - [#1749](https://github.com/poanetwork/blockscout/pull/1749) - Replace the link in the footer with the official POA announcements tg channel link
 - [#1718](https://github.com/poanetwork/blockscout/pull/1718) - Flatten indexer module hierarchy and supervisor tree
 - [#1753](https://github.com/poanetwork/blockscout/pull/1753) - Add a check mark to decompiled contract tab
 - [#1744](https://github.com/poanetwork/blockscout/pull/1744) - remove `0x0..0` from tests
 - [#1763](https://github.com/poanetwork/blockscout/pull/1763) - Describe indexer structure and list existing fetchers
 - [#1800](https://github.com/poanetwork/blockscout/pull/1800) - Disable lazy logging check in Credo


## 1.3.9-beta

### Features

 - [#1662](https://github.com/poanetwork/blockscout/pull/1662) - allow specifying number of optimization runs
 - [#1654](https://github.com/poanetwork/blockscout/pull/1654) - add decompiled code tab
 - [#1661](https://github.com/poanetwork/blockscout/pull/1661) - try to compile smart contract with the latest evm version
 - [#1665](https://github.com/poanetwork/blockscout/pull/1665) - Add contract verification RPC endpoint.
 - [#1706](https://github.com/poanetwork/blockscout/pull/1706) - allow setting update interval for addresses with b

### Fixes

 - [#1669](https://github.com/poanetwork/blockscout/pull/1669) - do not fail if multiple matching tokens are found
 - [#1691](https://github.com/poanetwork/blockscout/pull/1691) - decrease token metadata update interval
 - [#1688](https://github.com/poanetwork/blockscout/pull/1688) - do not fail if failure reason is atom
 - [#1692](https://github.com/poanetwork/blockscout/pull/1692) - exclude decompiled smart contract from encoding
 - [#1684](https://github.com/poanetwork/blockscout/pull/1684) - Discard child block with parent_hash not matching hash of imported block
 - [#1699](https://github.com/poanetwork/blockscout/pull/1699) - use seconds as transaction cache period measure
 - [#1697](https://github.com/poanetwork/blockscout/pull/1697) - fix failing in rpc if balance is empty
 - [#1711](https://github.com/poanetwork/blockscout/pull/1711) - rescue failing repo in block number cache update
 - [#1712](https://github.com/poanetwork/blockscout/pull/1712) - do not set contract code from transaction input
 - [#1714](https://github.com/poanetwork/blockscout/pull/1714) - fix average block time calculation

### Chore

 - [#1693](https://github.com/poanetwork/blockscout/pull/1693) - Add a checklist to the PR template


## 1.3.8-beta

### Features

 - [#1611](https://github.com/poanetwork/blockscout/pull/1611) - allow setting the first indexing block
 - [#1596](https://github.com/poanetwork/blockscout/pull/1596) - add endpoint to create decompiled contracts
 - [#1634](https://github.com/poanetwork/blockscout/pull/1634) - add transaction count cache

### Fixes

 - [#1630](https://github.com/poanetwork/blockscout/pull/1630) - (Fix) colour for release link in the footer
 - [#1621](https://github.com/poanetwork/blockscout/pull/1621) - Modify query to fetch failed contract creations
 - [#1614](https://github.com/poanetwork/blockscout/pull/1614) - Do not fetch burn address token balance
 - [#1639](https://github.com/poanetwork/blockscout/pull/1614) - Optimize token holder count updates when importing address current balances
 - [#1643](https://github.com/poanetwork/blockscout/pull/1643) - Set internal_transactions_indexed_at for empty blocks
 - [#1647](https://github.com/poanetwork/blockscout/pull/1647) - Fix typo in view
 - [#1650](https://github.com/poanetwork/blockscout/pull/1650) - Add petersburg evm version to smart contract verifier
 - [#1657](https://github.com/poanetwork/blockscout/pull/1657) - Force consensus loss for parent block if its hash mismatches parent_hash

### Chore


## 1.3.7-beta

### Features

### Fixes

 - [#1615](https://github.com/poanetwork/blockscout/pull/1615) - Add more logging to code fixer process
 - [#1613](https://github.com/poanetwork/blockscout/pull/1613) - Fix USD fee value
 - [#1577](https://github.com/poanetwork/blockscout/pull/1577) - Add process to fix contract with code
 - [#1583](https://github.com/poanetwork/blockscout/pull/1583) - Chunk JSON-RPC batches in case connection times out

### Chore

 - [#1610](https://github.com/poanetwork/blockscout/pull/1610) - Add PIRL to Readme

## 1.3.6-beta

### Features

 - [#1589](https://github.com/poanetwork/blockscout/pull/1589) - RPC endpoint to list addresses
 - [#1567](https://github.com/poanetwork/blockscout/pull/1567) - Allow setting different configuration just for realtime fetcher
 - [#1562](https://github.com/poanetwork/blockscout/pull/1562) - Add incoming transactions count to contract view
 - [#1608](https://github.com/poanetwork/blockscout/pull/1608) - Add listcontracts RPC Endpoint

### Fixes

 - [#1595](https://github.com/poanetwork/blockscout/pull/1595) - Reduce block_rewards in the catchup fetcher
 - [#1590](https://github.com/poanetwork/blockscout/pull/1590) - Added guard for fetching blocks with invalid number
 - [#1588](https://github.com/poanetwork/blockscout/pull/1588) - Fix usd value on address page
 - [#1586](https://github.com/poanetwork/blockscout/pull/1586) - Exact timestamp display
 - [#1581](https://github.com/poanetwork/blockscout/pull/1581) - Consider `creates` param when fetching transactions
 - [#1559](https://github.com/poanetwork/blockscout/pull/1559) - Change v column type for Transactions table

### Chore

 - [#1579](https://github.com/poanetwork/blockscout/pull/1579) - Add SpringChain to the list of Additional Chains Utilizing BlockScout
 - [#1578](https://github.com/poanetwork/blockscout/pull/1578) - Refine contributing procedure
 - [#1572](https://github.com/poanetwork/blockscout/pull/1572) - Add option to disable block rewards in indexer config


## 1.3.5-beta

### Features

 - [#1560](https://github.com/poanetwork/blockscout/pull/1560) - Allow executing smart contract functions in arbitrarily sized batches
 - [#1543](https://github.com/poanetwork/blockscout/pull/1543) - Use trace_replayBlockTransactions API for faster tracing
 - [#1558](https://github.com/poanetwork/blockscout/pull/1558) - Allow searching by token symbol
 - [#1551](https://github.com/poanetwork/blockscout/pull/1551) Exact date and time for Transaction details page
 - [#1547](https://github.com/poanetwork/blockscout/pull/1547) - Verify smart contracts with evm versions
 - [#1540](https://github.com/poanetwork/blockscout/pull/1540) - Fetch ERC721 token balances if sender is '0x0..0'
 - [#1539](https://github.com/poanetwork/blockscout/pull/1539) - Add the link to release in the footer
 - [#1519](https://github.com/poanetwork/blockscout/pull/1519) - Create contract methods
 - [#1496](https://github.com/poanetwork/blockscout/pull/1496) - Remove dropped/replaced transactions in pending transactions list
 - [#1492](https://github.com/poanetwork/blockscout/pull/1492) - Disable usd value for an empty exchange rate
 - [#1466](https://github.com/poanetwork/blockscout/pull/1466) - Decoding candidates for unverified contracts

### Fixes
 - [#1545](https://github.com/poanetwork/blockscout/pull/1545) - Fix scheduling of latest block polling in Realtime Fetcher
 - [#1554](https://github.com/poanetwork/blockscout/pull/1554) - Encode integer parameters when calling smart contract functions
 - [#1537](https://github.com/poanetwork/blockscout/pull/1537) - Fix test that depended on date
 - [#1534](https://github.com/poanetwork/blockscout/pull/1534) - Render a nicer error when creator cannot be determined
 - [#1527](https://github.com/poanetwork/blockscout/pull/1527) - Add index to value_fetched_at
 - [#1518](https://github.com/poanetwork/blockscout/pull/1518) - Select only distinct failed transactions
 - [#1516](https://github.com/poanetwork/blockscout/pull/1516) - Fix coin balance params reducer for pending transaction
 - [#1511](https://github.com/poanetwork/blockscout/pull/1511) - Set correct log level for production
 - [#1510](https://github.com/poanetwork/blockscout/pull/1510) - Fix test that fails every 1st day of the month
 - [#1509](https://github.com/poanetwork/blockscout/pull/1509) - Add index to blocks' consensus
 - [#1508](https://github.com/poanetwork/blockscout/pull/1508) - Remove duplicated indexes
 - [#1505](https://github.com/poanetwork/blockscout/pull/1505) - Use https instead of ssh for absinthe libs
 - [#1501](https://github.com/poanetwork/blockscout/pull/1501) - Constructor_arguments must be type `text`
 - [#1498](https://github.com/poanetwork/blockscout/pull/1498) - Add index for created_contract_address_hash in transactions
 - [#1493](https://github.com/poanetwork/blockscout/pull/1493) - Do not do work in process initialization
 - [#1487](https://github.com/poanetwork/blockscout/pull/1487) - Limit geth sync to 128 blocks
 - [#1484](https://github.com/poanetwork/blockscout/pull/1484) - Allow decoding input as utf-8
 - [#1479](https://github.com/poanetwork/blockscout/pull/1479) - Remove smoothing from coin balance chart

### Chore
 - [https://github.com/poanetwork/blockscout/pull/1532](https://github.com/poanetwork/blockscout/pull/1532) - Upgrade elixir to 1.8.1
 - [https://github.com/poanetwork/blockscout/pull/1553](https://github.com/poanetwork/blockscout/pull/1553) - Dockerfile: remove 1.7.1 version pin FROM bitwalker/alpine-elixir-phoenix
 - [https://github.com/poanetwork/blockscout/pull/1465](https://github.com/poanetwork/blockscout/pull/1465) - Resolve lodash security alert<|MERGE_RESOLUTION|>--- conflicted
+++ resolved
@@ -10,11 +10,8 @@
 - [#2193](https://github.com/poanetwork/blockscout/pull/2193) - feat: add BLOCKSCOUT_HOST, and use it in API docs
 
 ### Fixes
-<<<<<<< HEAD
 - [#2242](https://github.com/poanetwork/blockscout/pull/2242) - added styles for 'download csv' button
-=======
 - [#2254](https://github.com/poanetwork/blockscout/pull/2254) - search length issue, tile link wrapping issue
->>>>>>> ce0c288e
 - [#2238](https://github.com/poanetwork/blockscout/pull/2238) - header content alignment issue, hide navbar on outside click
 - [#2229](https://github.com/poanetwork/blockscout/pull/2229) - gap issue between qr and copy button in token transfers, top cards width and height issue
 - [#2201](https://github.com/poanetwork/blockscout/pull/2201) - footer columns fix
