--- conflicted
+++ resolved
@@ -3,12 +3,8 @@
 
   import Explorer.Factory
 
-<<<<<<< HEAD
   alias Explorer.{Chain, Repo}
-  alias Explorer.Chain.{Address, Block, InternalTransaction, Log, Receipt, Transaction}
-=======
   alias Explorer.Chain.{Address, Block, InternalTransaction, Log, Receipt, Transaction, Wei}
->>>>>>> c27623f6
 
   doctest Explorer.Chain
 
@@ -162,37 +158,20 @@
 
   describe "balance/2" do
     test "with Address.t with :wei" do
-<<<<<<< HEAD
-      assert Chain.balance(%Address{fetched_balance: Decimal.new(1)}, :wei) == Decimal.new(1)
+      assert Chain.balance(%Address{fetched_balance: %Wei{value: Decimal.new(1)}}, :wei) == Decimal.new(1)
       assert Chain.balance(%Address{fetched_balance: nil}, :wei) == nil
     end
 
     test "with Address.t with :gwei" do
-      assert Chain.balance(%Address{fetched_balance: Decimal.new(1)}, :gwei) == Decimal.new("1e-9")
-      assert Chain.balance(%Address{fetched_balance: Decimal.new("1e9")}, :gwei) == Decimal.new(1)
+      assert Chain.balance(%Address{fetched_balance: %Wei{value: Decimal.new(1)}}, :gwei) == Decimal.new("1e-9")
+      assert Chain.balance(%Address{fetched_balance: %Wei{value: Decimal.new("1e9")}}, :gwei) == Decimal.new(1)
       assert Chain.balance(%Address{fetched_balance: nil}, :gwei) == nil
     end
 
     test "with Address.t with :ether" do
-      assert Chain.balance(%Address{fetched_balance: Decimal.new(1)}, :ether) == Decimal.new("1e-18")
-      assert Chain.balance(%Address{fetched_balance: Decimal.new("1e18")}, :ether) == Decimal.new(1)
+      assert Chain.balance(%Address{fetched_balance: %Wei{value: Decimal.new(1)}}, :ether) == Decimal.new("1e-18")
+      assert Chain.balance(%Address{fetched_balance: %Wei{value: Decimal.new("1e18")}}, :ether) == Decimal.new(1)
       assert Chain.balance(%Address{fetched_balance: nil}, :ether) == nil
-=======
-      assert Chain.balance(%Address{balance: %Wei{value: Decimal.new(1)}}, :wei) == Decimal.new(1)
-      assert Chain.balance(%Address{balance: nil}, :wei) == nil
-    end
-
-    test "with Address.t with :gwei" do
-      assert Chain.balance(%Address{balance: %Wei{value: Decimal.new(1)}}, :gwei) == Decimal.new("1e-9")
-      assert Chain.balance(%Address{balance: %Wei{value: Decimal.new("1e9")}}, :gwei) == Decimal.new(1)
-      assert Chain.balance(%Address{balance: nil}, :gwei) == nil
-    end
-
-    test "with Address.t with :ether" do
-      assert Chain.balance(%Address{balance: %Wei{value: Decimal.new(1)}}, :ether) == Decimal.new("1e-18")
-      assert Chain.balance(%Address{balance: %Wei{value: Decimal.new("1e18")}}, :ether) == Decimal.new(1)
-      assert Chain.balance(%Address{balance: nil}, :ether) == nil
->>>>>>> c27623f6
     end
   end
 
@@ -809,41 +788,6 @@
     end
   end
 
-<<<<<<< HEAD
-=======
-  describe "update_balance/2" do
-    test "updates the balance" do
-      hash = "0xwarheads"
-      insert(:address, hash: hash)
-
-      Chain.update_balance(hash, 5)
-
-      expected_balance = %Wei{value: Decimal.new(5)}
-
-      assert {:ok, %Address{balance: ^expected_balance}} = Chain.hash_to_address(hash)
-    end
-
-    test "updates the balance timestamp" do
-      hash = "0xtwizzlers"
-      insert(:address, hash: hash)
-
-      Chain.update_balance(hash, 88)
-
-      assert {:ok, %Address{balance_updated_at: balance_updated_at}} = Chain.hash_to_address("0xtwizzlers")
-
-      refute is_nil(balance_updated_at)
-    end
-
-    test "creates an address if one does not exist" do
-      Chain.update_balance("0xtwizzlers", 88)
-
-      expected_balance = %Wei{value: Decimal.new(88)}
-
-      assert {:ok, %Address{balance: ^expected_balance}} = Chain.hash_to_address("0xtwizzlers")
-    end
-  end
-
->>>>>>> c27623f6
   describe "value/2" do
     test "with InternalTransaction.t with :wei" do
       assert Chain.value(%InternalTransaction{value: %Wei{value: Decimal.new(1)}}, :wei) == Decimal.new(1)
